--- conflicted
+++ resolved
@@ -11,13 +11,6 @@
         <h1></h1>
     </header>
     <div class="sidebar">
-<<<<<<< HEAD
-        <a href="{{ url_for('index') }}">Home</a>
-        <a href="{{ url_for('audio') }}">Upload Audio</a>
-        <a href="{{ url_for('pdf') }}">Upload PDFs</a>
-        <a href="{{ url_for('general') }}">General Questions</a>
-        <a href="{{ url_for('apikey') }}">API Keys</a>
-=======
         <nav>
             <ul>
                 <li><a href="{{ url_for('index') }}">Home</a></li>
@@ -27,7 +20,6 @@
                 <li><a href="{{ url_for('apikey') }}">API Keys</a></li>
             </ul>
         </nav>
->>>>>>> e4b04e6a
     </div>
     <div class="content">
         {% block content %}
